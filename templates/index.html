<!-- templates/index.html -->
{% extends "base.html" %}

{% block title %}noobtunerLLM - One-Click LLM Fine-tuning{% endblock %}

{% block extra_css %}
<style>
    .gradient-bg {
        position: relative;
        overflow: hidden;
        background: linear-gradient(120deg, #667eea 0%, #764ba2 100%);
    }
    
    .neural-animation {
        position: absolute;
        top: 0;
        left: 0;
        right: 0;
        bottom: 0;
        opacity: 0.15;
        pointer-events: none;
    }

    .feature-card {
        backdrop-filter: blur(8px);
        background: rgba(255, 255, 255, 0.95);
        transition: all 0.3s ease;
    }

    .feature-card:hover {
        transform: translateY(-5px);
        box-shadow: 0 20px 25px -5px rgba(0, 0, 0, 0.1), 0 10px 10px -5px rgba(0, 0, 0, 0.04);
    }

    .floating-animation {
        animation: float 6s ease-in-out infinite;
    }

    @keyframes float {
        0% { transform: translateY(0px); }
        50% { transform: translateY(-20px); }
        100% { transform: translateY(0px); }
    }

    .pulse {
        animation: pulse 2s infinite;
    }

    @keyframes pulse {
        0% { transform: scale(1); }
        50% { transform: scale(1.05); }
        100% { transform: scale(1); }
    }

    .step-card {
        position: relative;
        background: white;
        border-radius: 1rem;
        padding: 2rem;
        box-shadow: 0 4px 6px -1px rgba(0, 0, 0, 0.1), 0 2px 4px -1px rgba(0, 0, 0, 0.06);
    }

    .step-number {
        position: absolute;
        top: -1rem;
        left: -1rem;
        width: 2.5rem;
        height: 2.5rem;
        background: #6B46C1;
        color: white;
        border-radius: 50%;
        display: flex;
        align-items: center;
        justify-content: center;
        font-weight: bold;
    }
</style>
{% endblock %}

{% block content %}
<!-- Neural Network Animation Background -->
<script>
    function createNeuralAnimation() {
        const canvas = document.createElement('canvas');
        canvas.className = 'neural-animation';
        const ctx = canvas.getContext('2d');
        let nodes = [];
        let connections = [];

        function resize() {
            canvas.width = window.innerWidth;
            canvas.height = window.innerHeight;
        }

        function createNodes() {
            nodes = [];
            for(let i = 0; i < 50; i++) {
                nodes.push({
                    x: Math.random() * canvas.width,
                    y: Math.random() * canvas.height,
                    vx: (Math.random() - 0.5) * 2,
                    vy: (Math.random() - 0.5) * 2
                });
            }
        }

        function animate() {
            ctx.clearRect(0, 0, canvas.width, canvas.height);
            ctx.strokeStyle = 'rgba(255, 255, 255, 0.2)';
            ctx.fillStyle = 'rgba(255, 255, 255, 0.5)';

            nodes.forEach(node => {
                node.x += node.vx;
                node.y += node.vy;

                if(node.x < 0 || node.x > canvas.width) node.vx *= -1;
                if(node.y < 0 || node.y > canvas.height) node.vy *= -1;

                ctx.beginPath();
                ctx.arc(node.x, node.y, 3, 0, Math.PI * 2);
                ctx.fill();
            });

            nodes.forEach((node1, i) => {
                nodes.slice(i + 1).forEach(node2 => {
                    const dx = node2.x - node1.x;
                    const dy = node2.y - node1.y;
                    const distance = Math.sqrt(dx * dx + dy * dy);

                    if(distance < 150) {
                        ctx.beginPath();
                        ctx.moveTo(node1.x, node1.y);
                        ctx.lineTo(node2.x, node2.y);
                        ctx.stroke();
                    }
                });
            });

            requestAnimationFrame(animate);
        }

        window.addEventListener('resize', resize);
        resize();
        createNodes();
        animate();

        return canvas;
    }

    document.addEventListener('DOMContentLoaded', () => {
        const heroSection = document.querySelector('.gradient-bg');
        heroSection.appendChild(createNeuralAnimation());
    });
</script>

<!-- Hero Section -->
<div class="gradient-bg">
    <div class="max-w-7xl mx-auto py-20 px-4 sm:px-6 lg:px-8 relative z-10">
        <img src="{{ url_for('static', path='/images/logo.svg') }}" alt="noobtunerLLM Logo" class="mx-auto h-24 mb-8">

        <div class="text-center">
            <h1 class="text-5xl font-extrabold text-white sm:text-6xl md:text-7xl mb-8 pulse">
                Fine-tune LLMs in Minutes
            </h1>
            <p class="mt-3 max-w-md mx-auto text-xl text-gray-100 sm:text-2xl md:max-w-3xl">
                From data to deployed model in three simple steps. 
                No complex setup required.
            </p>
            <div class="mt-10 flex justify-center space-x-6">
                <a href="/dashboard" class="bg-white text-purple-600 px-8 py-4 rounded-lg font-semibold hover:bg-gray-100 transition transform hover:scale-105">
                    Start Fine-tuning Now
                </a>
            </div>
        </div>
    </div>
</div>

<!-- How It Works Section -->
<div class="py-20 bg-gray-50">
    <div class="max-w-7xl mx-auto px-4">
        <h2 class="text-4xl font-bold text-center mb-16">Three Steps to Your Custom Model</h2>
        
        <div class="grid grid-cols-1 md:grid-cols-3 gap-12">
            <!-- Step 1 -->
            <div class="step-card">
                <div class="step-number">1</div>
                <h3 class="text-xl font-semibold mb-4">Upload Your Data</h3>
                <p class="text-gray-600">Drop your training data in JSON or CSV format. We handle the preprocessing.</p>
                <img src="{{ url_for('static', path='/images/upload.svg') }}" alt="Upload" class="mt-4 w-24 mx-auto floating-animation">
            </div>

            <!-- Step 2 -->
            <div class="step-card">
                <div class="step-number">2</div>
                <h3 class="text-xl font-semibold mb-4">Configure Model</h3>
                <p class="text-gray-600">Choose your base model and fine-tuning method. Set parameters or use our optimized defaults.</p>
                <img src="{{ url_for('static', path='/images/settings.svg') }}" alt="Configure" class="mt-4 w-24 mx-auto floating-animation">
            </div>

            <!-- Step 3 -->
            <div class="step-card">
                <div class="step-number">3</div>
                <h3 class="text-xl font-semibold mb-4">Deploy</h3>
                <p class="text-gray-600">Download your model or push directly to Hugging Face with one click.</p>
                <img src="{{ url_for('static', path='/images/deploy.svg') }}" alt="Deploy" class="mt-4 w-24 mx-auto floating-animation">
            </div>
        </div>
    </div>
</div>

<!-- Features Comparison -->
<div class="py-20 bg-white">
    <div class="max-w-7xl mx-auto px-4">
        <h2 class="text-4xl font-bold text-center mb-16">Choose Your Fine-tuning Method</h2>
        
        <div class="grid grid-cols-1 md:grid-cols-3 gap-8">
            <!-- Full Fine-tuning Card -->
            <div class="feature-card rounded-xl p-8 border border-purple-200">
                <div class="flex items-center justify-between mb-6">
                    <h3 class="text-2xl font-bold">Full Fine-tuning</h3>
                    <span class="bg-purple-100 text-purple-800 px-3 py-1 rounded-full text-sm">Advanced</span>
                </div>
                <div class="space-y-4">
                    <div class="border-l-4 border-purple-500 pl-4">
                        <h4 class="font-semibold">SFT (Supervised)</h4>
                        <p class="text-gray-600">Complete model adaptation with your custom dataset</p>
                    </div>
                    <div class="border-l-4 border-purple-500 pl-4">
                        <h4 class="font-semibold">DPO (Direct Preference)</h4>
                        <p class="text-gray-600">Fine-tune using human feedback and preferences</p>
                    </div>
                </div>
            </div>

            <!-- LoRA Card -->
            <div class="feature-card rounded-xl p-8 border border-blue-200">
                <div class="flex items-center justify-between mb-6">
                    <h3 class="text-2xl font-bold">LoRA</h3>
                    <span class="bg-blue-100 text-blue-800 px-3 py-1 rounded-full text-sm">Efficient</span>
                </div>
                <ul class="space-y-3">
                    <li class="flex items-center">
                        <svg class="w-5 h-5 text-blue-500 mr-2" fill="currentColor" viewBox="0 0 20 20">
                            <path fill-rule="evenodd" d="M10 18a8 8 0 100-16 8 8 0 000 16zm3.707-9.293a1 1 0 00-1.414-1.414L9 10.586 7.707 9.293a1 1 0 00-1.414 1.414l2 2a1 1 0 001.414 0l4-4z" clip-rule="evenodd"/>
                        </svg>
                        Faster training time
                    </li>
                    <li class="flex items-center">
                        <svg class="w-5 h-5 text-blue-500 mr-2" fill="currentColor" viewBox="0 0 20 20">
                            <path fill-rule="evenodd" d="M10 18a8 8 0 100-16 8 8 0 000 16zm3.707-9.293a1 1 0 00-1.414-1.414L9 10.586 7.707 9.293a1 1 0 00-1.414 1.414l2 2a1 1 0 001.414 0l4-4z" clip-rule="evenodd"/>
                        </svg>
                        Lower memory usage
                    </li>
                    <li class="flex items-center">
                        <svg class="w-5 h-5 text-blue-500 mr-2" fill="currentColor" viewBox="0 0 20 20">
                            <path fill-rule="evenodd" d="M10 18a8 8 0 100-16 8 8 0 000 16zm3.707-9.293a1 1 0 00-1.414-1.414L9 10.586 7.707 9.293a1 1 0 00-1.414 1.414l2 2a1 1 0 001.414 0l4-4z" clip-rule="evenodd"/>
                        </svg>
                        Smaller model updates
                    </li>
                </ul>
            </div>

            <!-- QLoRA Card -->
            <div class="feature-card rounded-xl p-8 border border-green-200">
                <div class="flex items-center justify-between mb-6">
                    <h3 class="text-2xl font-bold">QLoRA</h3>
                    <span class="bg-green-100 text-green-800 px-3 py-1 rounded-full text-sm">Optimized</span>
                </div>
                <ul class="space-y-3">
                    <li class="flex items-center">
                        <svg class="w-5 h-5 text-green-500 mr-2" fill="currentColor" viewBox="0 0 20 20">
                            <path fill-rule="evenodd" d="M10 18a8 8 0 100-16 8 8 0 000 16zm3.707-9.293a1 1 0 00-1.414-1.414L9 10.586 7.707 9.293a1 1 0 00-1.414 1.414l2 2a1 1 0 001.414 0l4-4z" clip-rule="evenodd"/>
                        </svg>
                        4-bit quantization
                    </li>
                    <li class="flex items-center">
                        <svg class="w-5 h-5 text-green-500 mr-2" fill="currentColor" viewBox="0 0 20 20">
                            <path fill-rule="evenodd" d="M10 18a8 8 0 100-16 8 8 0 000 16zm3.707-9.293a1 1 0 00-1.414-1.414L9 10.586 7.707 9.293a1 1 0 00-1.414 1.414l2 2a1 1 0 001.414 0l4-4z" clip-rule="evenodd"/>
                        </svg>
                        Minimal quality loss
                    </li>
                    <li class="flex items-center">
                        <svg class="w-5 h-5 text-green-500 mr-2" fill="currentColor" viewBox="0 0 20 20">
                            <path fill-rule="evenodd" d="M10 18a8 8 0 100-16 8 8 0 000 16zm3.707-9.293a1 1 0 00-1.414-1.414L9 10.586 7.707 9.293a1 1 0 00-1.414 1.414l2 2a1 1 0 001.414 0l4-4z" clip-rule="evenodd"/>
                        </svg>
                        Maximum efficiency
                    </li>
                </ul>
            </div>
        </div>
    </div>
</div>

<!-- Single Footer -->
<footer class="bg-white border-t border-gray-200">
    <!-- Testimonials Section -->
<div class="py-20 bg-gray-50">
    <div class="max-w-7xl mx-auto px-4">
        <h2 class="text-4xl font-bold text-center mb-16">Success Stories</h2>
        <div class="grid grid-cols-1 md:grid-cols-3 gap-8">
            <!-- Testimonial 1 -->
            <div class="bg-white p-6 rounded-xl shadow-lg">
                <div class="flex items-center mb-4">
                    <div class="bg-purple-100 rounded-full p-3">
                        <svg class="w-6 h-6 text-purple-600" fill="none" stroke="currentColor" viewBox="0 0 24 24">
                            <path stroke-linecap="round" stroke-linejoin="round" stroke-width="2" d="M14 10h4.764a2 2 0 011.789 2.894l-3.5 7A2 2 0 0115.263 21h-4.017c-.163 0-.326-.02-.485-.06L7 20m7-10V5a2 2 0 00-2-2h-.095c-.5 0-.905.405-.905.905 0 .714-.211 1.412-.608 2.006L7 11v9m7-10h-2M7 20H5a2 2 0 01-2-2v-6a2 2 0 012-2h2.5"/>
                        </svg>
                    </div>
                    <div class="ml-4">
                        <h4 class="text-lg font-semibold">Research Team</h4>
                        <p class="text-gray-500">AI Lab</p>
                    </div>
                </div>
                <p class="text-gray-600">"We fine-tuned our model in hours instead of days. The interface is intuitive and the results are impressive."</p>
            </div>

            <!-- Testimonial 2 -->
            <div class="bg-white p-6 rounded-xl shadow-lg">
                <div class="flex items-center mb-4">
                    <div class="bg-blue-100 rounded-full p-3">
                        <svg class="w-6 h-6 text-blue-600" fill="none" stroke="currentColor" viewBox="0 0 24 24">
                            <path stroke-linecap="round" stroke-linejoin="round" stroke-width="2" d="M21 13.255A23.931 23.931 0 0112 15c-3.183 0-6.22-.62-9-1.745M16 6V4a2 2 0 00-2-2h-4a2 2 0 00-2 2v2m4 6h.01M5 20h14a2 2 0 002-2V8a2 2 0 00-2-2H5a2 2 0 00-2 2v10a2 2 0 002 2z"/>
                        </svg>
                    </div>
                    <div class="ml-4">
                        <h4 class="text-lg font-semibold">Tech Startup</h4>
                        <p class="text-gray-500">AI Solutions</p>
                    </div>
                </div>
                <p class="text-gray-600">"QLoRA optimization helped us fine-tune large models on our limited hardware. Game changer!"</p>
            </div>

            <!-- Testimonial 3 -->
            <div class="bg-white p-6 rounded-xl shadow-lg">
                <div class="flex items-center mb-4">
                    <div class="bg-green-100 rounded-full p-3">
                        <svg class="w-6 h-6 text-green-600" fill="none" stroke="currentColor" viewBox="0 0 24 24">
                            <path stroke-linecap="round" stroke-linejoin="round" stroke-width="2" d="M9 12l2 2 4-4m5.618-4.016A11.955 11.955 0 0112 2.944a11.955 11.955 0 01-8.618 3.04A12.02 12.02 0 003 9c0 5.591 3.824 10.29 9 11.622 5.176-1.332 9-6.03 9-11.622 0-1.042-.133-2.052-.382-3.016z"/>
                        </svg>
                    </div>
                    <div class="ml-4">
                        <h4 class="text-lg font-semibold">ML Engineer</h4>
                        <p class="text-gray-500">Enterprise Corp</p>
                    </div>
                </div>
                <p class="text-gray-600">"Pushing to HuggingFace with one click saved us hours of deployment time. Excellent workflow!"</p>
            </div>
        </div>
    </div>
</div>

<!-- Performance Metrics -->
<div class="py-20 bg-white">
    <div class="max-w-7xl mx-auto px-4">
        <div class="grid grid-cols-1 md:grid-cols-4 gap-8">
            <div class="text-center feature-card p-6 rounded-xl">
                <div class="text-4xl font-bold text-purple-600 mb-2">3x</div>
                <div class="text-gray-600">Faster Training</div>
            </div>
            <div class="text-center feature-card p-6 rounded-xl">
                <div class="text-4xl font-bold text-purple-600 mb-2">75%</div>
                <div class="text-gray-600">Memory Reduction</div>
            </div>
            <div class="text-center feature-card p-6 rounded-xl">
                <div class="text-4xl font-bold text-purple-600 mb-2">95%</div>
                <div class="text-gray-600">Performance Retention</div>
            </div>
            <div class="text-center feature-card p-6 rounded-xl">
                <div class="text-4xl font-bold text-purple-600 mb-2">24/7</div>
                <div class="text-gray-600">Support Available</div>
            </div>
        </div>
    </div>
</div>

<!-- CTA Section -->
<div class="py-20 bg-purple-600">
    <div class="max-w-7xl mx-auto px-4 text-center">
        <h2 class="text-4xl font-bold text-white mb-8">Ready to Fine-tune Your Model?</h2>
        <p class="text-xl text-purple-100 mb-10">Start optimizing your LLM in minutes, not days.</p>
        <a href="/dashboard" class="bg-white text-purple-600 px-8 py-4 rounded-lg font-semibold hover:bg-purple-50 transition transform hover:scale-105 inline-flex items-center">
            Get Started Now
            <svg class="w-5 h-5 ml-2" fill="none" stroke="currentColor" viewBox="0 0 24 24">
                <path stroke-linecap="round" stroke-linejoin="round" stroke-width="2" d="M17 8l4 4m0 0l-4 4m4-4H3"/>
            </svg>
        </a>
    </div>
</div>

<!-- Footer -->
<footer class="bg-white border-t border-gray-200">
    <div class="max-w-7xl mx-auto py-12 px-4 sm:px-6 lg:px-8">
        <div class="grid grid-cols-1 md:grid-cols-4 gap-8">
<<<<<<< HEAD
            <!-- Logo and Description -->
            <div class="col-span-2">
                <div class="flex items-center">
                    <svg class="h-8 w-8 text-purple-600" viewBox="0 0 100 100" fill="none">
                        <circle cx="50" cy="50" r="45" stroke="currentColor" stroke-width="2"/>
                        <path d="M30 50 L70 50" stroke="currentColor" stroke-width="2"/>
                        <path d="M50 30 L50 70" stroke="currentColor" stroke-width="2"/>
                        <circle cx="50" cy="50" r="10" fill="currentColor"/>
                    </svg>
                    <span class="ml-3 text-xl font-bold text-gray-900">noobtunerLLM</span>
                </div>
                <p class="mt-4 text-gray-600">
                    Simplifying LLM fine-tuning for researchers and developers.
                </p>
=======
            <!-- Logo and Tagline -->
            <div class="col-span-2 flex items-center space-x-3">
                <img src="{{ url_for('static', path='/images/logo-svg.svg') }}" alt="Logo" class="h-10 w-10 logo-dark">
                <span class="text-2xl font-bold text-white">noobtunerLLM</span>
>>>>>>> 81e4b49d
            </div>

            <!-- Quick Links -->
            <div>
                <h3 class="text-sm font-semibold text-gray-400 tracking-wider uppercase">Resources</h3>
                <ul class="mt-4 space-y-4">
                    <li><a href="#" class="text-gray-600 hover:text-purple-600">Documentation</a></li>
                    <li><a href="#" class="text-gray-600 hover:text-purple-600">Tutorials</a></li>
                    <li><a href="#" class="text-gray-600 hover:text-purple-600">API Reference</a></li>
                </ul>
            </div>

            <!-- Social Links -->
            <div>
                <h3 class="text-sm font-semibold text-gray-400 tracking-wider uppercase">Connect</h3>
                <div class="mt-4 flex space-x-6">
                    <a href="#" class="text-gray-400 hover:text-purple-600">
                        <span class="sr-only">GitHub</span>
                        <svg class="h-6 w-6" fill="currentColor" viewBox="0 0 24 24">
                            <path fill-rule="evenodd" d="M12 2C6.477 2 2 6.484 2 12.017c0 4.425 2.865 8.18 6.839 9.504.5.092.682-.217.682-.483 0-.237-.008-.868-.013-1.703-2.782.605-3.369-1.343-3.369-1.343-.454-1.158-1.11-1.466-1.11-1.466-.908-.62.069-.608.069-.608 1.003.07 1.531 1.032 1.531 1.032.892 1.53 2.341 1.088 2.91.832.092-.647.35-1.088.636-1.338-2.22-.253-4.555-1.113-4.555-4.951 0-1.093.39-1.988 1.029-2.688-.103-.253-.446-1.272.098-2.65 0 0 .84-.27 2.75 1.026A9.564 9.564 0 0112 6.844c.85.004 1.705.115 2.504.337 1.909-1.296 2.747-1.027 2.747-1.027.546 1.379.202 2.398.1 2.651.64.7 1.028 1.595 1.028 2.688 0 3.848-2.339 4.695-4.566 4.943.359.309.678.92.678 1.855 0 1.338-.012 2.419-.012 2.747 0 .268.18.58.688.482A10.019 10.019 0 0022 12.017C22 6.484 17.522 2 12 2z"/>
                        </svg>
                    </a>
                </div>
            </div>
        </div>

        <!-- Copyright -->
        <div class="mt-8 border-t border-gray-200 pt-8 text-center">
            <p class="text-gray-400">&copy; 2024 noobtunerLLM. All rights reserved.</p>
        </div>
    </div>
</footer>
{% endblock %}<|MERGE_RESOLUTION|>--- conflicted
+++ resolved
@@ -391,27 +391,15 @@
 <footer class="bg-white border-t border-gray-200">
     <div class="max-w-7xl mx-auto py-12 px-4 sm:px-6 lg:px-8">
         <div class="grid grid-cols-1 md:grid-cols-4 gap-8">
-<<<<<<< HEAD
-            <!-- Logo and Description -->
-            <div class="col-span-2">
-                <div class="flex items-center">
-                    <svg class="h-8 w-8 text-purple-600" viewBox="0 0 100 100" fill="none">
-                        <circle cx="50" cy="50" r="45" stroke="currentColor" stroke-width="2"/>
-                        <path d="M30 50 L70 50" stroke="currentColor" stroke-width="2"/>
-                        <path d="M50 30 L50 70" stroke="currentColor" stroke-width="2"/>
-                        <circle cx="50" cy="50" r="10" fill="currentColor"/>
-                    </svg>
-                    <span class="ml-3 text-xl font-bold text-gray-900">noobtunerLLM</span>
-                </div>
-                <p class="mt-4 text-gray-600">
-                    Simplifying LLM fine-tuning for researchers and developers.
-                </p>
-=======
             <!-- Logo and Tagline -->
             <div class="col-span-2 flex items-center space-x-3">
-                <img src="{{ url_for('static', path='/images/logo-svg.svg') }}" alt="Logo" class="h-10 w-10 logo-dark">
+                <svg class="h-10 w-10 text-purple-500" viewBox="0 0 100 100" fill="none">
+                    <circle cx="50" cy="50" r="45" stroke="currentColor" stroke-width="2"/>
+                    <path d="M30 50 L70 50" stroke="currentColor" stroke-width="2"/>
+                    <path d="M50 30 L50 70" stroke="currentColor" stroke-width="2"/>
+                    <circle cx="50" cy="50" r="10" fill="currentColor"/>
+                </svg>
                 <span class="text-2xl font-bold text-white">noobtunerLLM</span>
->>>>>>> 81e4b49d
             </div>
 
             <!-- Quick Links -->
